--- conflicted
+++ resolved
@@ -127,14 +127,6 @@
 # avoid deleting expensive files
 .SECONDARY:
 
-<<<<<<< HEAD
-##
-# the default target
-.PHONY: all
-$(info DEFAULT TARGET: ${output})
-all: $(outputs) ;
-=======
->>>>>>> 994852da
 
 ##############################################################################
 # if configuration file doesn't exist, skip that stage
@@ -152,27 +144,6 @@
 include Makefile.cfg.seqcfg
 include Makefile.cfg.mmetric
 
-<<<<<<< HEAD
-# $1 -- the dependency to add
-# $2 -- the frame number
-define simplify_depends
-var:=$(shell printf $1 $2)
-$${var}: FRAMENUM=$2
-$(info SIMPLIFY TARGET: ${output})
-all: $${var}
-endef
-
-define fitsubdiv_depends
-var:=$(shell printf $1 $2)
-$${var}: FRAMENUM=$2
-dep:=$(shell printf $3 $2)
-$${var}: $${dep}
-dep:=$(shell printf $4 $2)
-$${var}: $${dep}
-$(info FITSUBDIV TARGET: ${output})
-all: $${var}
-endef
-=======
 # Converts a configuration file to make format
 Makefile.cfg.%: %.cfg
 	$(quiet_GENCFG)awk 'BEGIN { IFS=":"; OFS=" " } \
@@ -320,7 +291,6 @@
 .PHONY: fitsubdiv_choose fitsubdiv_inter
 fitsubdiv_choose: $(tgts_fitsubdiv_decision) ;
 fitsubdiv_inter: fitsubdiv_choose ;
->>>>>>> 994852da
 
 # the target-specific variable PREV is the decision file of the previous frame
 # NB: first frame doesn't depend on any previous frame
@@ -355,30 +325,6 @@
 	$(quiet)$(    )echo "ld_frames_gof :=" $$(cut -d' ' -f3 $(call var_or_error,<)) >> $@
 endif
 
-<<<<<<< HEAD
-output := $(call read_cfg_param,base,$(call vpath,fitsubdiv_intra.cfg))
-tgt := $(call read_cfg_param,target,$(call vpath,fitsubdiv_intra.cfg))
-src := $(call read_cfg_param,source,$(call vpath,fitsubdiv_intra.cfg))
-$(info fitsubdiv_intra => output = ${output})
-$(foreach frame,${frames},$(eval $(call fitsubdiv_depends,${output},${frame},${tgt},${src})))
-
-output := $(call read_cfg_param,base,$(call vpath,fitsubdiv_inter.cfg))
-tgt := $(call read_cfg_param,target,$(call vpath,fitsubdiv_inter.cfg))
-src := $(call read_cfg_param,source,$(call vpath,fitsubdiv_inter.cfg))
-$(info fitsubdiv_inter => output = ${output})
-$(foreach frame,${frames},$(eval $(call fitsubdiv_depends,${output},${frame},${tgt},${src})))
-
-## the encoded/decoded sequence
-output := $(call read_cfg_param,compressed,$(call vpath,encoder.cfg))
-testname := $(firstword $(subst ., ,$(output)))
-#src1 := $(call read_cfg_param,base,$(call vpath,encflags.cfg))
-#src2 := $(call read_cfg_param,subdiv,$(call vpath,encflags.cfg))
-
-all: ${testname}_decoded_ibsm_mmetric.csv
-all: ${testname}_decoded_pcc_mmetric.csv
-$(info IBSM METRIC TARGET: ${testname}_decoded_ibsm_mmetric.csv)
-$(info PCC METRIC TARGET: ${testname}_decoded_ibsm_mmetric.csv)
-=======
 # mode decisions require the ai psnr, and inter frames the ld psnr
 addDepIfInter = $(if $(call neq,$3,$4),$(addDep))
 ai_outs_subdiv_psnr := $(addsuffix .mmetric.csv,$(ai_outs_subdiv))
@@ -460,7 +406,6 @@
 
 ##############################################################################
 ## Recipes to build individual steps
->>>>>>> 994852da
 
 # for order-only dependencies on directory names
 .SECONDEXPANSION:
@@ -487,25 +432,6 @@
 ##
 # generate initial GOF; runs over an entire sequence
 %.gof: gengof.cfg
-<<<<<<< HEAD
-	echo -e "\033[0;32m\n\n######################### GENGOF: $* ######################### \033[0m"; \
-	$(quiet_GENGOF)$(PRELOAD)$(GENGOF) \
-		$(foreach cfg,$(call vpath,gengof.cfg),-c "${cfg}") \
-	$(call log_output,$*_gengof)
-
-# @$(call remove_errlog_if_empty,$*_gengof)
-
-##
-# simplify/decimate mesh
-%_decimated.obj: simplify.cfg | $$(@D)/.
-	echo -e "\033[0;32m\n\n######################### SIMPLIFY: $* ######################### \033[0m"; \
-	$(quiet_SIMPLIFY)$(PRELOAD)$(SIMPLIFY) \
-		$(foreach cfg,$(call vpath,simplify.cfg),-c "${cfg}") \
-		--fnum=${FRAMENUM} \
-	$(call log_output,$*_simplify)
-
-# @$(call remove_errlog_if_empty,$@)
-=======
 	$(quiet_GENGOF)$(PRELOAD)$(_GENGOF) $(call add_cfgs,gengof.cfg) \
 	$(call log_output,$@)
 	@$(call remove_errlog_if_empty,$@)
@@ -520,45 +446,10 @@
 		--mapped=$*_mapped.obj \
 	$(call log_output,$*_simplify)
 	@$(call remove_errlog_if_empty,$*_simplify)
->>>>>>> 994852da
 
 ##
 # compute isochart
 %_decimated_tex.obj: %_decimated.obj | $$(@D)/.
-<<<<<<< HEAD
-	echo -e "\033[0;32m\n\n######################### UVATLAS: $* ######################### \033[0m"; \
-	$(quiet_UVATLAS)$(PRELOAD)$(UVATLAS) \
-		$(foreach cfg,$(call vpath,uvatlas.cfg),-c "${cfg}") \
-		--fnum=${FRAMENUM} \
-	$(call log_output,$*_uvaltas)
-	
-#@$(call remove_errlog_if_empty,$*_uvaltas)
-
-##
-# fitsubdiv
-%_base.obj: | $$(@D)/.
-	echo -e "\033[0;32m\n\n######################### FITSUBDIV INTRA: $* ######################### \033[0m"; \
-	echo -e "\033[0;32m  $@ \033[0m"; \
-	$(quiet_FITSUBDIV)$(PRELOAD)$(FITSUBDIV) \
-		$(foreach cfgIntra,$(call vpath,fitsubdiv_intra.cfg),-c "${cfgIntra}") \
-		--fnum=${FRAMENUM} \
-	$(call log_output,$*_fitsubdiv_intra)
-
-# @$(call remove_errlog_if_empty,$*_fitsubdiv_intra)
-
-# echo -e "\033[0;32m\n\n######################### FITSUBDIV INTER: $* ######################### \033[0m"; \
-# echo -e "\033[0;32m  $@ \033[0m"; \
-# $(quiet_FITSUBDIV)$(PRELOAD)$(FITSUBDIV) \
-# 	$(foreach cfgInter,$(call vpath,fitsubdiv_inter.cfg),-c "${cfgInter}") \
-# 	--fnum=${FRAMENUM} \
-#	$(call log_output,$*_fitsubdiv_inter)
-# @$(call remove_errlog_if_empty,$*_fitsubdiv_inter)
-
-##
-# fitsubdiv
-%_reference.obj: 
-	@: 
-=======
 	$(quiet_UVATLAS)$(_UVATLAS) $(call add_cfgs,uvatlas.cfg) \
 		--input=$< \
 		--output=$@ \
@@ -660,25 +551,14 @@
 	$(            )            <(cut -d' ' -f 3 ${goffile}) \
 	> $@
 endif
->>>>>>> 994852da
 
 ##
 # encode
 %.vmesh: | $$(@D)/.
-<<<<<<< HEAD
-	echo -e "\033[0;32m\n\n######################### ENCODER: $* ######################### \033[0m"; \
-	echo -e "CONDITIONS= $$(@D)/."; \
-	$(quiet_ENC)$(PRELOAD)$(VMC) $(foreach cfg,$(call vpath,encoder.cfg),-c "${cfg}") \
-		--recmesh=$*_%04d_encoded.obj \
-		--rectex=$*_%04d_encoded.png \
-		--recmat=$*_%04d_encoded.mtl \
-		--keep=1 \
-=======
 	$(quiet_ENC)$(_VMC) $(call add_cfgs,encoder.cfg) \
 		--recmesh=$@.%04d_encoded.obj \
 		--rectex=$@.%04d_encoded.png \
 		--recmat=$@.%04d_encoded.mtl \
->>>>>>> 994852da
 		$(ENCFLAGS) \
 	$(call log_output,$*_encoder)
 
@@ -686,64 +566,14 @@
 
 ##
 # decode
-<<<<<<< HEAD
-%_decoded.stamp: %.vmesh
-	echo -e "\033[0;32m\n\n######################### DECODER: $* ######################### \033[0m"; \
-	$(quiet_DEC)$(PRELOAD)$(VMC) $(foreach cfg,$(call vpath,decoder.cfg),-c "${cfg}") \
-=======
 %.vmesh.decoded.stamp: %.vmesh
 	$(quiet_DEC)$(_VMC) $(call add_cfgs,decoder.cfg) \
->>>>>>> 994852da
 		--compressed=$< \
 		--decmesh=$*_%04d_decoded.obj \
 		--dectex=$*_%04d_decoded.png \
 		--decmat=$*_%04d_decoded.mtl \
 		--keep=1 \
 		$(DECFLAGS) \
-<<<<<<< HEAD
-	$(call log_output,$*_decoder)
-#@$(call remove_errlog_if_empty,$*_decoder)
-	touch $@
-
-##
-# mesh ibsm metric
-$(info $(call import_cfg,,$(call vpath,mmetric.cfg)))
-%_decoded_ibsm_mmetric.csv: %_decoded.stamp
-	echo -e "\033[0;32m\n\n######################### PCC METRICS ######################### \033[0m"; \
-	$(quiet_METRIC)$(PRELOAD)$(MMETRIC) \
-	sequence \
-		--firstFrame ${firstframe} \
-		--lastFrame ${lastframe} \
-	END \
-	dequantize \
-		--inputModel "${srcmesh}" \
-		--outputModel ID:deqRef \
-		--useFixedPoint \
-		--qp ${srcgeombits} \
-		--minPos "${srcminpos}" \
-		--maxPos "${srcmaxpos}" \
-		--qt ${srctexcoordbits} \
-		--minUv "0 0" \
-		--maxUv "1.0 1.0" \
-	END \
-	dequantize \
-		--inputModel "$*_%04d_decoded.obj" \
-		--outputModel ID:deqDis \
-		--useFixedPoint \
-		--qp ${srcgeombits} \
-		--minPos "${srcminpos}" \
-		--maxPos "${srcmaxpos}" \
-		--qt 0 \
-		--minUv "0 0" \
-		--maxUv "1.0 1.0" \
-	END \
-	compare \
-		--mode ibsm \
-		--inputModelA ID:deqRef \
-		--inputMapA ${srctex} \
-		--inputModelB ID:deqDis \
-		--inputMapB "$*_%04d_decoded.png" \
-=======
 	$(call log_output,$*.vmesh.decoded)
 	@$(call remove_errlog_if_empty,$*.vmesh.decoded)
 	@touch $@
@@ -764,7 +594,6 @@
 	compare --mode ibsm \
 		--inputModelA ID:deqRef --inputMapA ${srctex} \
 		--inputModelB ID:deqDis --inputMapB "$*.vmesh.%04d_decoded.png" \
->>>>>>> 994852da
 		--outputCsv "$@" \
 	$(call log_output,$*_metric_ibsm)
 
@@ -772,84 +601,6 @@
 
 ##
 # mesh pcc_metric
-<<<<<<< HEAD
-$(info $(call import_cfg,,$(call vpath,mmetric.cfg)))
-%_decoded_pcc_mmetric.csv: %_decoded.stamp
-	echo -e "\033[0;32m\n\n######################### PCC METRICS ######################### \033[0m"; \
-	$(quiet_METRIC)$(PRELOAD)$(MMETRIC) \
-	sequence \
-		--firstFrame ${firstframe} \
-		--lastFrame ${lastframe} \
-		END \
-	dequantize \
-		--inputModel "${srcmesh}" \
-		--outputModel ID:deqRef \
-		--useFixedPoint \
-		--qp ${srcgeombits} \
-		--minPos "${srcminpos}" \
-		--maxPos "${srcmaxpos}" \
-		--qt ${srctexcoordbits} \
-		--minUv "0 0" \
-		--maxUv "1.0 1.0" \
-		END \
-	reindex \
-		--sort oriented \
-		-i ID:deqRef \
-		-o ID:ref_reordered \
-		END \
-	sample \
-		--mode grid \
-		--gridSize ${gridsize} \
-		--hideProgress \
-		--useNormal \
-		--useFixedPoint \
-		--minPos "${srcminpos}" \
-		--maxPos "${srcmaxpos}" \
-		--bilinear \
-		-i ID:ref_reordered \
-		-m ${srctex} \
-		-o ID:pcRef \
-		END \
-	dequantize \
-		--inputModel "$*_%04d_decoded.obj" \
-		--outputModel ID:deqDis \
-		--useFixedPoint \
-		--qp ${srcgeombits} \
-		--minPos "${srcminpos}" \
-		--maxPos "${srcmaxpos}" \
-		--qt 0 \
-		--minUv "0 0" \
-		--maxUv "1.0 1.0" \
-		END \
-	reindex \
-		--sort oriented \
-		-i ID:deqDis \
-		-o ID:ref_reordered \
-		END \
-	sample \
-		--mode grid \
-		--gridSize ${gridsize} \
-		--hideProgress \
-		--useNormal \
-		--useFixedPoint \
-		--minPos "${srcminpos}" \
-		--maxPos "${srcmaxpos}" \
-		--bilinear \
-		-i ID:ref_reordered \
-		-m "$*_%04d_decoded.png"  \
-		-o ID:pcDis \
-		END \
-	compare \
-		--mode pcc \
-		--resolution ${srcmaxbblen} \
-		--inputModelA ID:pcRef \
-		--inputModelB ID:pcDis \
-		--outputCsv "$@" \
-	$(call log_output,$*_metric_pcc)
-
-#@$(call remove_errlog_if_empty,$@)
-
-=======
 %.vmesh.decoded.pcc_mmetric.csv: %.vmesh.decoded.stamp
 	$(quiet_METRIC)$(_MMETRIC) \
 	$(pcc_mmetric_args) \
@@ -907,5 +658,4 @@
 	$(quiet_CLN)rm $(wildcard $(tgts_fitsubdiv_intra))
 	$(quiet_CLN)rm $(wildcard $(tgts_fitsubdiv_inter))
 	$(quiet_CLN)rm $(wildcard $(tgts_fitsubdiv_decision) $(ld-gof))
-	$(quiet_CLN)rm $(wildcard $(tgts_encode))
->>>>>>> 994852da
+	$(quiet_CLN)rm $(wildcard $(tgts_encode))