--- conflicted
+++ resolved
@@ -111,18 +111,11 @@
   const auto width = _dispVideo.width();
   const auto height = _dispVideo.height();
   const auto frameCount = _dispVideo.frameCount();
-<<<<<<< HEAD
   fnameDisp << params.intermediateFilesPathPrefix << "GOF_" << _gofInfo.index
             << "_disp_" << width << "x" << height << ".yuv";
   fnameDispRec << params.intermediateFilesPathPrefix << "GOF_"
                << _gofInfo.index << "_disp_" << width << "x" << height
                << "_rec.yuv";
-=======
-  fnameDisp << "GOF_" << _gofInfo.index << "_disp_" << width << 'x' << height
-            << ".yuv";
-  fnameDispRec << "GOF_" << _gofInfo.index << "_disp_" << width << 'x'
-               << height << "_rec.yuv";
->>>>>>> 994852da
   _dispVideo.save(fnameDisp.str());
   std::stringstream fnameCompressDisp;
   fnameCompressDisp << params.intermediateFilesPathPrefix << "GOF_"
@@ -170,19 +163,12 @@
   const auto height = params.textureHeight;
   const auto frameCount = gof.frameCount();
   std::stringstream fnameTextureBGR444, fnameTextureBGR444Rec;
-<<<<<<< HEAD
   fnameTextureBGR444 << params.intermediateFilesPathPrefix << "GOF_"
                      << _gofInfo.index << "_tex_" << width << "x" << height
                      << "_444.bgrp";
   fnameTextureBGR444Rec << params.intermediateFilesPathPrefix << "GOF_"
                         << _gofInfo.index << "_tex_" << width << "x" << height
                         << "_444_rec.bgrp";
-=======
-  fnameTextureBGR444 << "GOF_" << _gofInfo.index << "_tex_" << width << 'x'
-                     << height << "_444.bgrp";
-  fnameTextureBGR444Rec << "GOF_" << _gofInfo.index << "_tex_" << width << 'x'
-                        << height << "_444_rec.bgrp";
->>>>>>> 994852da
 
   std::ofstream fileTextureVideo(fnameTextureBGR444.str());
   if (!fileTextureVideo.is_open()) {
@@ -197,20 +183,12 @@
   fileTextureVideo.close();
 
   std::stringstream fnameTextureYUV420, fnameTextureYUV420Rec;
-<<<<<<< HEAD
   fnameTextureYUV420 << params.intermediateFilesPathPrefix << "GOF_"
                      << _gofInfo.index << "_tex_" << width << "x" << height
                      << "_420_" << params.textureVideoBitDepth << "bit.yuv";
   fnameTextureYUV420Rec << params.intermediateFilesPathPrefix << "GOF_"
                         << _gofInfo.index << "_tex_" << width << "x" << height
                         << "_420_" << params.textureVideoBitDepth
-=======
-  fnameTextureYUV420 << "GOF_" << _gofInfo.index << "_tex_" << width << 'x'
-                     << height << "_420_" << params.textureVideoBitDepth
-                     << "bit.yuv";
-  fnameTextureYUV420Rec << "GOF_" << _gofInfo.index << "_tex_" << width << 'x'
-                        << height << "_420_" << params.textureVideoBitDepth
->>>>>>> 994852da
                         << "bit_rec.yuv";
 
   std::stringstream cmd;
