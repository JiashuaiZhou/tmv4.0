/* The copyright in this software is being made available under the BSD
 * Licence, included below.  This software may be subject to other third
 * party and contributor rights, including patent rights, and no such
 * rights are granted under this licence.
 *
 * Copyright (c) 2022, ISO/IEC
 * All rights reserved.
 *
 * Redistribution and use in source and binary forms, with or without
 * modification, are permitted provided that the following conditions are met:
 *
 * * Redistributions of source code must retain the above copyright
 *   notice, this list of conditions and the following disclaimer.
 *
 * * Redistributions in binary form must reproduce the above copyright
 *   notice, this list of conditions and the following disclaimer in the
 *   documentation and/or other materials provided with the distribution.
 *
 * * Neither the name of the ISO/IEC nor the names of its contributors
 *   may be used to endorse or promote products derived from this
 *   software without specific prior written permission.
 *
 * THIS SOFTWARE IS PROVIDED BY THE COPYRIGHT HOLDERS AND CONTRIBUTORS "AS IS"
 * AND ANY EXPRESS OR IMPLIED WARRANTIES, INCLUDING, BUT NOT LIMITED TO, THE
 * IMPLIED WARRANTIES OF MERCHANTABILITY AND FITNESS FOR A PARTICULAR PURPOSE
 * ARE DISCLAIMED. IN NO EVENT SHALL THE COPYRIGHT HOLDER OR CONTRIBUTORS BE
 * LIABLE FOR ANY DIRECT, INDIRECT, INCIDENTAL, SPECIAL, EXEMPLARY, OR
 * CONSEQUENTIAL DAMAGES (INCLUDING, BUT NOT LIMITED TO, PROCUREMENT OF
 * SUBSTITUTE GOODS OR SERVICES; LOSS OF USE, DATA, OR PROFITS; OR BUSINESS
 * INTERRUPTION) HOWEVER CAUSED AND ON ANY THEORY OF LIABILITY, WHETHER IN
 * CONTRACT, STRICT LIABILITY, OR TORT (INCLUDING NEGLIGENCE OR OTHERWISE)
 * ARISING IN ANY WAY OUT OF THE USE OF THIS SOFTWARE, EVEN IF ADVISED OF THE
 * POSSIBILITY OF SUCH DAMAGE.
 */

#pragma once

#include <algorithm>
#include <cassert>
#include <cmath>
#include <cstdint>
<<<<<<< HEAD
#include <vector>
#include <ostream>
=======
#include <istream>
#include <ostream>
#include <vector>
>>>>>>> 994852da

namespace vmesh {

//============================================================================

template<typename T>
class Vec2 {
public:
  T* data() { return _vec; }
  const T* data() const { return _vec; }

  T* begin() { return &_vec[0]; }
  const T* begin() const { return &_vec[0]; }

  T* end() { return &_vec[2]; }
  const T* end() const { return &_vec[2]; }

  T& operator[](int32_t i)
  {
    assert(i < 2);
    return _vec[i];
  }

  const T& operator[](int32_t i) const
  {
    assert(i < 2);
    return _vec[i];
  }

  int32_t size() const { return 2; }

  T& r() { return _vec[0]; }
  T& g() { return _vec[1]; }

  const T& r() const { return _vec[0]; }
  const T& g() const { return _vec[1]; }

  T& x() { return _vec[0]; }
  T& y() { return _vec[1]; }

  const T& x() const { return _vec[0]; }
  const T& y() const { return _vec[1]; }

  void normalize()
  {
    const T norm2 = _vec[0] * _vec[0] + _vec[1] * _vec[1];
    if (norm2 != T(0)) {
      T invNorm = static_cast<T>(1) / std::sqrt(norm2);
      (*this) *= invNorm;
    }
  }

  T norm() const { return static_cast<T>(std::sqrt(norm2())); }
  T norm2() const { return (*this) * (*this); }

  T normInf() const
  {
    return std::max(
      std::max(std::abs(_vec[0]), std::abs(_vec[1])), std::abs(_vec[1]));
  }

  Vec2& operator=(const Vec2& rhs) = default;

  Vec2& operator+=(const Vec2& rhs)
  {
    _vec[0] += rhs._vec[0];
    _vec[1] += rhs._vec[1];
    return *this;
  }

  Vec2& operator-=(const Vec2& rhs)
  {
    _vec[0] -= rhs._vec[0];
    _vec[1] -= rhs._vec[1];
    return *this;
  }

  Vec2& operator-=(const T a)
  {
    _vec[0] -= a;
    _vec[1] -= a;
    return *this;
  }

  Vec2& operator+=(const T a)
  {
    _vec[0] += a;
    _vec[1] += a;
    return *this;
  }

  Vec2& operator/=(const T a)
  {
    assert(a != 0);
    _vec[0] /= a;
    _vec[1] /= a;
    return *this;
  }

  Vec2& operator*=(const T a)
  {
    _vec[0] *= a;
    _vec[1] *= a;
    return *this;
  }

  Vec2& operator=(const T a)
  {
    _vec[0] = a;
    _vec[1] = a;
    return *this;
  }

  Vec2& operator=(const T* const rhs)
  {
    _vec[0] = rhs[0];
    _vec[1] = rhs[1];
    return *this;
  }

  T operator*(const Vec2& rhs) const
  {
    return (_vec[0] * rhs._vec[0] + _vec[1] * rhs._vec[1]);
  }

  T operator^(const Vec2& rhs) const
  {
    return _vec[0] * rhs._vec[1] - _vec[1] * rhs._vec[0];
  }

  Vec2 operator-() const { return Vec2<T>(-_vec[0], -_vec[1]); }

  friend Vec2 operator+(const Vec2& lhs, const Vec2& rhs)
  {
    return Vec2<T>(lhs._vec[0] + rhs._vec[0], lhs._vec[1] + rhs._vec[1]);
  }

  friend Vec2 operator+(const T lhs, const Vec2& rhs)
  {
    return Vec2<T>(lhs + rhs._vec[0], lhs + rhs._vec[1]);
  }

  friend Vec2 operator+(const Vec2& lhs, const T rhs)
  {
    return Vec2<T>(lhs._vec[0] + rhs, lhs._vec[1] + rhs);
  }

  friend Vec2 operator-(const Vec2& lhs, const Vec2& rhs)
  {
    return Vec2<T>(lhs._vec[0] - rhs._vec[0], lhs._vec[1] - rhs._vec[1]);
  }

  friend Vec2 operator-(const T lhs, const Vec2& rhs)
  {
    return Vec2<T>(lhs - rhs._vec[0], lhs - rhs._vec[1]);
  }

  friend Vec2 operator-(const Vec2& lhs, const T rhs)
  {
    return Vec2<T>(lhs._vec[0] - rhs, lhs._vec[1] - rhs);
  }

  friend Vec2 operator*(const T lhs, const Vec2& rhs)
  {
    return Vec2<T>(lhs * rhs._vec[0], lhs * rhs._vec[1]);
  }

  friend Vec2 operator*(const Vec2& lhs, const T rhs)
  {
    return Vec2<T>(lhs._vec[0] * rhs, lhs._vec[1] * rhs);
  }

  friend Vec2 operator/(const Vec2& lhs, const T rhs)
  {
    assert(rhs != 0);
    return Vec2<T>(lhs._vec[0] / rhs, lhs._vec[1] / rhs);
  }

  bool operator<(const Vec2& rhs) const
  {
    if (_vec[0] == rhs._vec[0]) {
      return (_vec[1] < rhs._vec[1]);
    }
    return (_vec[0] < rhs._vec[0]);
  }

  bool operator>(const Vec2& rhs) const
  {
    if (_vec[0] == rhs._vec[0]) {
      return (_vec[1] > rhs._vec[1]);
    }
    return (_vec[0] > rhs._vec[0]);
  }

  bool operator==(const Vec2& rhs) const
  {
    return (_vec[0] == rhs._vec[0] && _vec[1] == rhs._vec[1]);
  }

  bool operator!=(const Vec2& rhs) const
  {
    return (_vec[0] != rhs._vec[0] || _vec[1] != rhs._vec[1]);
  }

  friend std::ostream& operator<<(std::ostream& os, const Vec2& vec)
  {
    os << vec[0] << ' ' << vec[1];
    return os;
  }

  friend std::istream& operator>>(std::istream& is, Vec2& vec)
  {
    is >> vec[0] >> vec[1];
    return is;
  }

  Vec2(const T a) { _vec[0] = _vec[1] = a; }

  Vec2(const T x, const T y)
  {
    _vec[0] = x;
    _vec[1] = y;
  }
  Vec2(const Vec2& vec)
  {
    _vec[0] = vec._vec[0];
    _vec[1] = vec._vec[1];
  }

  Vec2 min(const Vec2& vec)
  {
    Vec2 min;
    min.x() = std::min(vec.x(), x());
    min.y() = std::min(vec.y(), y());
    return min;
  }

  Vec2 max(const Vec2& vec)
  {
    Vec2 max;
    max.x() = std::max(vec.x(), x());
    max.y() = std::max(vec.y(), y());
    return max;
  }

  Vec2(const T* vec) : Vec2(vec[0], vec[1]){};

  Vec2() = default;
  ~Vec2(void) = default;

private:
  T _vec[2];
};

//============================================================================

template<typename T>
class Vec3 {
public:
  T* data() { return _vec; }
  const T* data() const { return _vec; }

  T* begin() { return &_vec[0]; }
  const T* begin() const { return &_vec[0]; }

  T* end() { return &_vec[3]; }
  const T* end() const { return &_vec[3]; }

  T& operator[](const int32_t index)
  {
    assert(index < 3);
    return _vec[index];
  }

  const T& operator[](const int32_t index) const
  {
    assert(index < 3);
    return _vec[index];
  }

  int32_t size() const { return 3; }

  T& i() { return _vec[0]; }
  T& j() { return _vec[1]; }
  T& k() { return _vec[2]; }

  const T& i() const { return _vec[0]; }
  const T& j() const { return _vec[1]; }
  const T& k() const { return _vec[2]; }
  T& r() { return _vec[0]; }
  T& g() { return _vec[1]; }
  T& b() { return _vec[2]; }

  const T& r() const { return _vec[0]; }
  const T& g() const { return _vec[1]; }
  const T& b() const { return _vec[2]; }
  T& x() { return _vec[0]; }
  T& y() { return _vec[1]; }
  T& z() { return _vec[2]; }

  const T& x() const { return _vec[0]; }
  const T& y() const { return _vec[1]; }
  const T& z() const { return _vec[2]; }

  T norm() const { return static_cast<T>(std::sqrt(norm2())); }
  T norm2() const { return (*this) * (*this); }

  void normalize()
  {
    const T n2 = norm2();
    if (n2 != T(0)) {
      T invNorm = static_cast<T>(1) / std::sqrt(n2);
      (*this) *= invNorm;
    }
  }

  Vec3& operator=(const Vec3& rhs) = default;

  Vec3& operator+=(const Vec3& rhs)
  {
    _vec[0] += rhs._vec[0];
    _vec[1] += rhs._vec[1];
    _vec[2] += rhs._vec[2];
    return *this;
  }

  Vec3& operator-=(const Vec3& rhs)
  {
    _vec[0] -= rhs._vec[0];
    _vec[1] -= rhs._vec[1];
    _vec[2] -= rhs._vec[2];
    return *this;
  }

  Vec3& operator-=(const T a)
  {
    _vec[0] -= a;
    _vec[1] -= a;
    _vec[2] -= a;
    return *this;
  }

  Vec3& operator+=(const T a)
  {
    _vec[0] += a;
    _vec[1] += a;
    _vec[2] += a;
    return *this;
  }

  Vec3& operator<<=(int val)
  {
    _vec[0] <<= val;
    _vec[1] <<= val;
    _vec[2] <<= val;
    return *this;
  }

  Vec3& operator>>=(int val)
  {
    _vec[0] >>= val;
    _vec[1] >>= val;
    _vec[2] >>= val;
    return *this;
  }

  Vec3& operator/=(const T a)
  {
    assert(a != 0);
    _vec[0] /= a;
    _vec[1] /= a;
    _vec[2] /= a;
    return *this;
  }

  Vec3& operator*=(const T a)
  {
    _vec[0] *= a;
    _vec[1] *= a;
    _vec[2] *= a;
    return *this;
  }

  Vec3& operator=(const T a)
  {
    _vec[0] = a;
    _vec[1] = a;
    _vec[2] = a;
    return *this;
  }

  Vec3& operator=(const T* const rhs)
  {
    _vec[0] = rhs[0];
    _vec[1] = rhs[1];
    _vec[2] = rhs[2];
    return *this;
  }

  Vec3 operator^(const Vec3& rhs) const
  {
    return Vec3<T>(
      _vec[1] * rhs._vec[2] - _vec[2] * rhs._vec[1],
      _vec[2] * rhs._vec[0] - _vec[0] * rhs._vec[2],
      _vec[0] * rhs._vec[1] - _vec[1] * rhs._vec[0]);
  }

  T operator*(const Vec3& rhs) const
  {
    return (
      _vec[0] * rhs._vec[0] + _vec[1] * rhs._vec[1] + _vec[2] * rhs._vec[2]);
  }

  Vec3 operator-() const { return Vec3<T>(-_vec[0], -_vec[1], -_vec[2]); }

  friend Vec3 operator+(const Vec3& lhs, const Vec3& rhs)
  {
    return Vec3<T>(
      lhs._vec[0] + rhs._vec[0], lhs._vec[1] + rhs._vec[1],
      lhs._vec[2] + rhs._vec[2]);
  }

  friend Vec3 operator+(const T lhs, const Vec3& rhs)
  {
    return Vec3<T>(lhs + rhs._vec[0], lhs + rhs._vec[1], lhs + rhs._vec[2]);
  }

  friend Vec3 operator+(const Vec3& lhs, const T rhs)
  {
    return Vec3<T>(lhs._vec[0] + rhs, lhs._vec[1] + rhs, lhs._vec[2] + rhs);
  }

  friend Vec3 operator-(const Vec3& lhs, const Vec3& rhs)
  {
    return Vec3<T>(
      lhs._vec[0] - rhs._vec[0], lhs._vec[1] - rhs._vec[1],
      lhs._vec[2] - rhs._vec[2]);
  }

  friend Vec3 operator-(const T lhs, const Vec3& rhs)
  {
    return Vec3<T>(lhs - rhs._vec[0], lhs - rhs._vec[1], lhs - rhs._vec[2]);
  }

  friend Vec3 operator-(const Vec3& lhs, const T rhs)
  {
    return Vec3<T>(lhs._vec[0] - rhs, lhs._vec[1] - rhs, lhs._vec[2] - rhs);
  }

  friend Vec3 operator*(const T lhs, const Vec3& rhs)
  {
    return Vec3<T>(lhs * rhs._vec[0], lhs * rhs._vec[1], lhs * rhs._vec[2]);
  }

  friend Vec3 operator*(const Vec3& lhs, const T rhs)
  {
    return Vec3<T>(lhs._vec[0] * rhs, lhs._vec[1] * rhs, lhs._vec[2] * rhs);
  }

  friend Vec3 operator/(const Vec3& lhs, const T rhs)
  {
    assert(rhs != 0);
    return Vec3<T>(lhs._vec[0] / rhs, lhs._vec[1] / rhs, lhs._vec[2] / rhs);
  }

  friend Vec3 operator<<(const Vec3& lhs, int val)
  {
    return Vec3<T>(lhs._vec[0] << val, lhs._vec[1] << val, lhs._vec[2] << val);
  }

  friend Vec3 operator>>(const Vec3& lhs, int val)
  {
    return Vec3<T>(lhs._vec[0] >> val, lhs._vec[1] >> val, lhs._vec[2] >> val);
  }

  bool operator<(const Vec3& rhs) const
  {
    if (_vec[0] == rhs._vec[0]) {
      if (_vec[1] == rhs._vec[1]) {
        return (_vec[2] < rhs._vec[2]);
      }
      return (_vec[1] < rhs._vec[1]);
    }
    return (_vec[0] < rhs._vec[0]);
  }

  bool operator>(const Vec3& rhs) const
  {
    if (_vec[0] == rhs._vec[0]) {
      if (_vec[1] == rhs._vec[1]) {
        return (_vec[2] > rhs._vec[2]);
      }
      return (_vec[1] > rhs._vec[1]);
    }
    return (_vec[0] > rhs._vec[0]);
  }

  bool operator==(const Vec3& rhs) const
  {
    return (
      _vec[0] == rhs._vec[0] && _vec[1] == rhs._vec[1]
      && _vec[2] == rhs._vec[2]);
  }

  bool operator!=(const Vec3& rhs) const
  {
    return (
      _vec[0] != rhs._vec[0] || _vec[1] != rhs._vec[1]
      || _vec[2] != rhs._vec[2]);
  }

  friend std::ostream& operator<<(std::ostream& os, const Vec3& vec)
  {
    os << vec[0] << ' ' << vec[1] << ' ' << vec[2];
    return os;
  }

  friend std::istream& operator>>(std::istream& is, Vec3& vec)
  {
    is >> vec[0] >> vec[1] >> vec[2];
    return is;
  }

  Vec3 min(const Vec3& vec)
  {
    Vec3 min;
    min.x() = std::min(vec.x(), x());
    min.y() = std::min(vec.y(), y());
    min.z() = std::min(vec.z(), z());
    return min;
  }

  Vec3 max(const Vec3& vec)
  {
    Vec3 max;
    max.x() = std::max(vec.x(), x());
    max.y() = std::max(vec.y(), y());
    max.z() = std::max(vec.z(), z());
    return max;
  }

  Vec3(const T a) { _vec[0] = _vec[1] = _vec[2] = a; }

  Vec3(const T x0, const T x1, const T x2)
  {
    _vec[0] = x0;
    _vec[1] = x1;
    _vec[2] = x2;
  }

  Vec3(const Vec3& vec)
  {
    _vec[0] = vec._vec[0];
    _vec[1] = vec._vec[1];
    _vec[2] = vec._vec[2];
  }

  Vec3() = default;
  ~Vec3(void) = default;

private:
  T _vec[3];
};

//============================================================================

template<typename T>
class Vec4 {
public:
  T* data() { return _vec; }
  const T* data() const { return _vec; }

  T* begin() { return &_vec[0]; }
  const T* begin() const { return &_vec[0]; }

  T* end() { return &_vec[4]; }
  const T* end() const { return &_vec[4]; }

  T& operator[](int32_t i)
  {
    assert(i < 4);
    return _vec[i];
  }

  const T& operator[](int32_t i) const
  {
    assert(i < 4);
    return _vec[i];
  }

  int32_t size() const { return 4; }

  T& r() { return _vec[0]; }
  T& g() { return _vec[1]; }
  T& b() { return _vec[2]; }
  T& a() { return _vec[3]; }

  const T& r() const { return _vec[0]; }
  const T& g() const { return _vec[1]; }
  const T& b() const { return _vec[2]; }
  const T& a() const { return _vec[3]; }

  T& x() { return _vec[0]; }
  T& y() { return _vec[1]; }
  T& z() { return _vec[2]; }
  T& w() { return _vec[3]; }

  const T& x() const { return _vec[0]; }
  const T& y() const { return _vec[1]; }
  const T& z() const { return _vec[2]; }
  const T& w() const { return _vec[3]; }

  void normalize()
  {
    const T norm2 = _vec[0] * _vec[0] + _vec[1] * _vec[1] + _vec[2] * _vec[2]
      + _vec[3] * _vec[3];
    if (norm2 != T(0)) {
      T invNorm = static_cast<T>(1) / std::sqrt(norm2);
      (*this) *= invNorm;
    }
  }

  T norm() const { return static_cast<T>(std::sqrt(norm2())); }
  T norm2() const { return (*this) * (*this); }

  Vec4& operator=(const Vec4& rhs) = default;

  Vec4& operator+=(const Vec4& rhs)
  {
    _vec[0] += rhs._vec[0];
    _vec[1] += rhs._vec[1];
    _vec[2] += rhs._vec[2];
    _vec[3] += rhs._vec[3];
    return *this;
  }

  Vec4& operator-=(const Vec4& rhs)
  {
    _vec[0] -= rhs._vec[0];
    _vec[1] -= rhs._vec[1];
    _vec[2] -= rhs._vec[2];
    _vec[3] -= rhs._vec[3];
    return *this;
  }

  Vec4& operator-=(const T a)
  {
    _vec[0] -= a;
    _vec[1] -= a;
    _vec[2] -= a;
    _vec[3] -= a;
    return *this;
  }

  Vec4& operator+=(const T a)
  {
    _vec[0] += a;
    _vec[1] += a;
    _vec[2] += a;
    _vec[3] += a;
    return *this;
  }

  Vec4& operator/=(const T a)
  {
    assert(a != 0);
    _vec[0] /= a;
    _vec[1] /= a;
    _vec[2] /= a;
    _vec[3] /= a;
    return *this;
  }

  Vec4& operator*=(const T a)
  {
    _vec[0] *= a;
    _vec[1] *= a;
    _vec[2] *= a;
    _vec[3] *= a;
    return *this;
  }
  Vec4& operator=(const T a)
  {
    _vec[0] = a;
    _vec[1] = a;
    _vec[2] = a;
    _vec[3] = a;
    return *this;
  }

  Vec4& operator=(const T* const rhs)
  {
    _vec[0] = rhs[0];
    _vec[1] = rhs[1];
    _vec[2] = rhs[2];
    _vec[3] = rhs[3];
    return *this;
  }

  T operator*(const Vec4& rhs) const
  {
    return _vec[0] * rhs._vec[0] + _vec[1] * rhs._vec[1]
      + _vec[2] * rhs._vec[2] + _vec[3] * rhs._vec[3];
  }

  Vec4 operator-() const
  {
    return Vec4<T>(-_vec[0], -_vec[1], -_vec[2], -_vec[3]);
  }

  friend Vec4 operator+(const Vec4& lhs, const Vec4& rhs)
  {
    return Vec4<T>(
      lhs._vec[0] + rhs._vec[0], lhs._vec[1] + rhs._vec[1],
      lhs._vec[2] + rhs._vec[2], lhs._vec[3] + rhs._vec[3]);
  }

  friend Vec4 operator+(const T lhs, const Vec4& rhs)
  {
    return Vec4<T>(
      lhs + rhs._vec[0], lhs + rhs._vec[1], lhs + rhs._vec[2],
      lhs + rhs._vec[3]);
  }

  friend Vec4 operator+(const Vec4& lhs, const T rhs)
  {
    return Vec4<T>(
      lhs._vec[0] + rhs, lhs._vec[1] + rhs, lhs._vec[2] + rhs,
      lhs._vec[3] + rhs);
  }

  friend Vec4 operator-(const Vec4& lhs, const Vec4& rhs)
  {
    return Vec4<T>(
      lhs._vec[0] - rhs._vec[0], lhs._vec[1] - rhs._vec[1],
      lhs._vec[2] - rhs._vec[2], lhs._vec[3] - rhs._vec[3]);
  }

  friend Vec4 operator-(const T lhs, const Vec4& rhs)
  {
    return Vec4<T>(
      lhs - rhs._vec[0], lhs - rhs._vec[1], lhs - rhs._vec[2],
      lhs - rhs._vec[3]);
  }

  friend Vec4 operator-(const Vec4& lhs, const T rhs)
  {
    return Vec4<T>(
      lhs._vec[0] - rhs, lhs._vec[1] - rhs, lhs._vec[2] - rhs,
      lhs._vec[3] - rhs);
  }

  friend Vec4 operator*(const T lhs, const Vec4& rhs)
  {
    return Vec4<T>(
      lhs * rhs._vec[0], lhs * rhs._vec[1], lhs * rhs._vec[2],
      lhs * rhs._vec[3]);
  }

  friend Vec4 operator*(const Vec4& lhs, const T rhs)
  {
    return Vec4<T>(
      lhs._vec[0] * rhs, lhs._vec[1] * rhs, lhs._vec[2] * rhs,
      lhs._vec[3] * rhs);
  }

  friend Vec4 operator/(const Vec4& lhs, const T rhs)
  {
    assert(rhs != 0);
    return Vec4<T>(
      lhs._vec[0] / rhs, lhs._vec[1] / rhs, lhs._vec[2] / rhs,
      lhs._vec[3] / rhs);
  }

  bool operator<(const Vec4& rhs) const
  {
    if (_vec[0] == rhs._vec[0]) {
      if (_vec[1] == rhs._vec[1]) {
        if (_vec[2] == rhs._vec[2]) {
          return (_vec[3] < rhs._vec[3]);
        }
        return (_vec[2] < rhs._vec[2]);
      }
      return (_vec[1] < rhs._vec[1]);
    }
    return (_vec[0] < rhs._vec[0]);
  }

  bool operator>(const Vec4& rhs) const
  {
    if (_vec[0] == rhs._vec[0]) {
      if (_vec[1] == rhs._vec[1]) {
        if (_vec[2] == rhs._vec[2]) {
          return (_vec[3] > rhs._vec[3]);
        }
        return (_vec[2] > rhs._vec[2]);
      }
      return (_vec[1] > rhs._vec[1]);
    }
    return (_vec[0] > rhs._vec[0]);
  }

  bool operator==(const Vec4& rhs) const
  {
    return (
      _vec[0] == rhs._vec[0] && _vec[1] == rhs._vec[1]
      && _vec[2] == rhs._vec[2] && _vec[3] == rhs._vec[3]);
  }

  bool operator!=(const Vec4& rhs) const
  {
    return (
      _vec[0] != rhs._vec[0] || _vec[1] != rhs._vec[1]
      || _vec[2] != rhs._vec[2] || _vec[3] != rhs._vec[3]);
  }

  friend std::ostream& operator<<(std::ostream& os, const Vec4& vec)
  {
    os << vec[0] << ' ' << vec[1] << ' ' << vec[2] << ' ' << vec[3];
    return os;
  }

  friend std::istream& operator>>(std::istream& is, Vec4& vec)
  {
    is >> vec[0] >> vec[1] >> vec[2] >> vec[3];
    return is;
  }

  Vec4(const T a) { _vec[0] = _vec[1] = _vec[2] = _vec[3] = a; }

  Vec4(const T x, const T y, const T z, const T w)
  {
    _vec[0] = x;
    _vec[1] = y;
    _vec[2] = z;
    _vec[3] = w;
  }

  Vec4(const Vec4& vec)
  {
    _vec[0] = vec._vec[0];
    _vec[1] = vec._vec[1];
    _vec[2] = vec._vec[2];
    _vec[3] = vec._vec[3];
  }

  Vec4(const T* vec) : Vec4(vec[0], vec[1], vec[2], vec[3]) {}
  Vec4() = default;
  ~Vec4(void) = default;

private:
  T _vec[4];
};

//============================================================================

template<typename T>
class VecN {
public:
  int32_t size() const { return int32_t(_vec.size()); }

  T* data() { return _vec.data(); }
  const T* data() const { return _vec.data(); }

  T* begin() { return _vec.begin(); }
  const T* begin() const { return _vec.begin(); }

  T* end() { return _vec.end(); }
  const T* end() const { return _vec.end(); }

  T& operator[](const int32_t index)
  {
    assert(index < size());
    return _vec[index];
  }

  const T& operator[](const int32_t index) const
  {
    assert(index < size());
    return _vec[index];
  }

  void normalize()
  {
    T norm2 = T(0);
    for (int32_t i = 0, n = size(); i < n; ++i) {
      norm2 += _vec[i] * _vec[i];
    }

    if (norm2 != T(0)) {
      T invNorm = T(1) / std::sqrt(norm2);
      (*this) *= invNorm;
    }
  }

  T norm() const { return static_cast<T>(std::sqrt(norm2())); }
  T norm2() const { return (*this) * (*this); }

  VecN& operator+=(const VecN& rhs)
  {
    assert(size() == rhs.size());
    for (int32_t i = 0, n = size(); i < n; ++i) {
      _vec[i] += rhs._vec[i];
    }
    return *this;
  }

  VecN& operator-=(const VecN& rhs)
  {
    assert(size() == rhs.size());
    for (int32_t i = 0, n = size(); i < n; ++i) {
      _vec[i] -= rhs._vec[i];
    }
    return *this;
  }

  VecN& operator-=(const T a)
  {
    for (int32_t i = 0, n = size(); i < n; ++i) {
      _vec[i] -= a;
    }
    return *this;
  }

  VecN& operator+=(const T a)
  {
    for (int32_t i = 0, n = size(); i < n; ++i) {
      _vec[i] += a;
    }
    return *this;
  }

  VecN& operator/=(const T a)
  {
    assert(a != 0);
    for (int32_t i = 0, n = size(); i < n; ++i) {
      _vec[i] /= a;
    }
    return *this;
  }

  VecN& operator*=(const T a)
  {
    for (int32_t i = 0, n = size(); i < n; ++i) {
      _vec[i] *= a;
    }
    return *this;
  }

  VecN& operator=(const T a)
  {
    for (int32_t i = 0, n = size(); i < n; ++i) {
      _vec[i] = a;
    }
    return *this;
  }

  T operator*(const VecN& rhs) const
  {
    assert(size() == rhs.size());
    T d = 0;
    for (int32_t i = 0, n = size(); i < n; ++i) {
      d += _vec[i] * rhs._vec[i];
    }
    return d;
  }

  VecN operator-() const
  {
    VecN res;
    res.resize(size());
    for (int32_t i = 0, n = size(); i < n; ++i) {
      res._vec[i] = -_vec[i];
    }
    return res;
  }

  friend VecN operator+(const VecN& lhs, const VecN& rhs)
  {
    VecN res(lhs);
    res += rhs;
    return res;
  }

  friend VecN operator+(const T lhs, const VecN& rhs)
  {
    VecN res(rhs);
    res += lhs;
    return res;
  }

  friend VecN operator+(const VecN& lhs, const T rhs)
  {
    VecN res(lhs);
    res += rhs;
    return res;
  }

  friend VecN operator-(const VecN& lhs, const VecN& rhs)
  {
    VecN res(lhs);
    res -= rhs;
    return res;
  }

  friend VecN operator-(const T lhs, const VecN& rhs)
  {
    VecN res;
    res.resize(rhs.size());
    for (int32_t i = 0, n = rhs.size(); i < n; ++i) {
      res._vec[i] = lhs - rhs._vec[i];
    }
    return res;
  }

  friend VecN operator-(const VecN& lhs, const T rhs)
  {
    VecN res(lhs);
    res -= rhs;
    return res;
  }

  friend VecN operator*(const T lhs, const VecN& rhs)
  {
    VecN res(rhs);
    res *= lhs;
    return res;
  }

  friend VecN operator*(const VecN& lhs, const T rhs)
  {
    VecN res(lhs);
    res *= rhs;
    return res;
  }

  friend VecN operator/(const VecN& lhs, const T rhs)
  {
    VecN res(lhs);
    res /= rhs;
    return res;
  }

  bool operator<(const VecN& rhs) const
  {
    assert(size() == rhs.size());
    for (int32_t i = 0, n = size(); i < n; ++i) {
      if (_vec[i] != rhs._vec[i]) {
        return _vec[i] < rhs._vec[i];
      }
    }
    return false;
  }

  bool operator>(const VecN& rhs) const
  {
    assert(size() == rhs.size());
    for (int32_t i = 0, n = size(); i < n; ++i) {
      if (_vec[i] != rhs._vec[i]) {
        return _vec[i] > rhs._vec[i];
      }
    }
    return false;
  }

  bool operator==(const VecN& rhs) const
  {
    assert(size() == rhs.size());
    for (int32_t i = 0, n = size(); i < n; ++i) {
      if (_vec[i] != rhs._vec[i]) {
        return false;
      }
    }
    return true;
  }

  bool operator!=(const VecN& rhs) const
  {
    assert(size() == rhs.size());
    for (int32_t i = 0, n = size(); i < n; ++i) {
      if (_vec[i] != rhs._vec[i]) {
        return true;
      }
    }
    return false;
  }

  void resize(const int32_t elementCount) { _vec.resize(elementCount); }
  void clear() { _vec.clear(); }

  VecN& operator=(const VecN& rhs)
  {
    _vec = rhs._vec;
    return *this;
  }

  friend std::ostream& operator<<(std::ostream& os, const VecN<T>& vec)
  {
    for (int32_t x = 0, count = vec.size(); x < count; ++x) {
      os << vec[x] << ' ';
    }
    return os;
  }

  friend std::istream& operator>>(std::istream& is, const VecN<T>& vec)
  {
    for (int32_t x = 0, count = vec.size(); x < count; ++x) {
      is >> vec[x];
    }
    return is;
  }

  VecN(const int32_t size = 0) { _vec.resize(size); }
  VecN(const VecN& vector) { _vec = vector._vec; }
  VecN(const T* const rhs, const int32_t sz)
  {
    resize(sz);
    memcpy(_vec.data(), rhs, sz * sizeof(T));
  }
  ~VecN(void) = default;

private:
  std::vector<T> _vec;
};

//============================================================================

template<typename T>
struct HashVector3 {
  std::size_t operator()(Vec3<T> const& vec) const
  {
    auto seed = std::hash<T>()(vec[0]);
    seed ^= std::hash<T>()(vec[1]) + 0x9e3779b9 + (seed << 6) + (seed >> 2);
    seed ^= std::hash<T>()(vec[2]) + 0x9e3779b9 + (seed << 6) + (seed >> 2);
    return seed;
  }
};

//============================================================================

template<class T>
Vec3<T>
Round(Vec3<T> vec)
{
  vec[0] = std::round(vec[0]);
  vec[1] = std::round(vec[1]);
  vec[2] = std::round(vec[2]);
  return vec;
}

//----------------------------------------------------------------------------

template<class T>
Vec2<T>
Round(Vec2<T> vec)
{
  vec[0] = std::round(vec[0]);
  vec[1] = std::round(vec[1]);
  return vec;
}

//============================================================================

}  // namespace vmesh<|MERGE_RESOLUTION|>--- conflicted
+++ resolved
@@ -39,14 +39,9 @@
 #include <cassert>
 #include <cmath>
 #include <cstdint>
-<<<<<<< HEAD
-#include <vector>
-#include <ostream>
-=======
 #include <istream>
 #include <ostream>
 #include <vector>
->>>>>>> 994852da
 
 namespace vmesh {
 
